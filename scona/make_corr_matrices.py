--- conflicted
+++ resolved
@@ -31,21 +31,12 @@
 def split_groups(df, group_var, shuffle=False):
     '''
     Separate a dataframe into different participant groups.
-<<<<<<< HEAD
-
-=======
->>>>>>> 8d72ba54
     Parameters
     ----------
     df : :class:`pandas.DataFrame`
     group_var : str
-<<<<<<< HEAD
         A string indexing a column of `df` which describes the different
         groups.
-=======
-        A string indexing a column of `df` which contains the group coding
-        of each participant
->>>>>>> 8d72ba54
     shuffle : bool, optional
         If True is passed split_groups will randomly assign each participant
         to a group from the original group_var column, preserving the size
@@ -64,23 +55,14 @@
             "The group_var argument '{}' does not index a column in this
             dataframe.")
     split_dict = {}
-<<<<<<< HEAD
     if shuffle:
         # we randomly shuffle the group codings of participants by
         # inserting a new column
-=======
-    if shuffle is False:
-        for value in set(df.loc[:, group_var].values):
-            split_dict[value] = df.loc[df[group_var] == value, :]
-        return split_dict
-    elif shuffle is True:
         df = df.copy()
->>>>>>> 8d72ba54
         group_rand = "rand_{}".format(group_var)
         df[group_rand] = np.random.permutation(df.loc[:, group_var].values)
         for value in set(df.loc[:, group_rand].values):
             split_dict[value] = df.loc[df[group_rand] == value, :]
-<<<<<<< HEAD
         # and clean up by deleting the new column
         del df[group_rand]
 
@@ -96,9 +78,6 @@
         split_dict[value] = df.loc[df[group_var] == value, :]
         
     return split_dict
-=======
-        return split_dict
->>>>>>> 8d72ba54
 
 
 def create_residuals_df(df, names, covars=[]):
