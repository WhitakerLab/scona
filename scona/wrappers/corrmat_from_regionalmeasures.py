#!/usr/bin/env python

# ============================================================================
# Created by Kirstie Whitaker
# at Hot Numbers coffee shop on Trumpington Road in Cambridge, September 2016
# Contact: kw401@cam.ac.uk
# ============================================================================

# ============================================================================
# IMPORTS
# ============================================================================

import scona.make_corr_matrices as mcm
from scona.scripts.useful_functions import read_in_data
<<<<<<< HEAD


def setup_argparser():
    # Build a basic parser.
    help_text = (('Generate a structural correlation \
    matrix from an input csv file,\n') + ('a list of \
    region names and (optional) covariates.'))

    sign_off = 'Author: Kirstie Whitaker <kw401@cam.ac.uk>'

    parser = argparse.ArgumentParser(
        description=help_text,
        epilog=sign_off,
        formatter_class=argparse.RawTextHelpFormatter)

    # Now add the arguments
    parser.add_argument(
        dest='regional_measures_file',
        type=str,
        metavar='regional_measures_file',
        help=textwrap.dedent(
            ('A CSV file containing regional values for each participant.\
\n') +
            ('Column labels should include the region names or covariate \
variable\n') +
            ('names. All participants in the file will be correlated over\n')))

    parser.add_argument(
        dest='names_file',
        type=str,
        metavar='names_file',
        help=textwrap.dedent(('Text file that contains the names of each \
region to be included\n') + ('in the correlation matrix. One region name \
on each line.')))

    parser.add_argument(
        dest='output_name',
        type=str,
        metavar='output_name',
        help=textwrap.dedent(
            ('File name of the output correlation matrix.\n') +
            ('If the output directory does not yet exist it will be \
created.\n') +
            ('If an argument is passed to `--group_by`, output names \
will have the appropriate group coding appended to them'
        ))

    parser.add_argument(
        'covariates',
        type=list,
        metavar='covariates',
        help=textwrap.dedent(
            ('List of variables that should be covaried for before \
the creation\n') +
            ('of the correlation matrix. Overrides `--covars_file` \
argument below\n') +
            ('Default: None')),
        default=None)

    parser.add_argument(
        '--covars_file',
        type=str,
        metavar='covars_file',
        help=textwrap.dedent(
            ('Text file that contains the names of variables that \
should be\n') +
            ('covaried for each regional measure before the creation \
of the\n') +
            ('correlation matrix. One variable name on each line.\n') +
            ('  Default: None')),
        default=None)

    parser.add_argument(
        '--corr_method',
        type=str,
        metavar='method',
        help=textwrap.dedent(
            ('Flag submitted to pandas.DataFrame.corr().\n') +
            ('options are "pearson", "spearman", "kendall"')),
        default='pearson')

    parser.add_argument(
        '--group_by',
        type=str,
        metavar='group_var',
        help=textwrap.dedent(
            ('This variable can be used to specify a column in \
`regional_measures_file`\n') +
            ('containing the group coding. A correlation matrix will be produced for each patient group.\n') +
            ('  Default: None')),
        default=None)
    
    arguments = parser.parse_args()

    return arguments, parser

=======
from scona.wrappers.parsers import corrmat_from_regionalmeasures_parser
>>>>>>> 7b4b8c57

def corrmat_from_regionalmeasures(regional_measures_file,
                                  output_name=None,
                                  covariates=None,
                                  names_list=None,
                                  names_file=None,
                                  covars_file=None,
                                  method='pearson',
                                  group_var=None):
    '''
    Read in regional measures, names and covariates files to compute
    and return a correlation matrix and write it to output_name.

    Parameters
    ----------
        regional_measures_file : str
            A csv file of regional measures data containing any required
            brain regions and covariates as columns. 
            The first row of regional_measures should be column headings,
            with subsequent rows corresponding to individual subjects.
        names_file : str, optional
            a text file containing names of brain regions. One name
            per line of text. These names will specify the columns
            in the regional_measures_file to correlate through. 
            Failing to pass an argument either to both names_file and
            names_list will cause an exception to be raised.
        names_list : list, optional
            a list of names of brain regions. These names will specify
            the columns in the regional_measures_file to correlate
            through. 
            Failing to pass an argument to both names_file and
            names_list will cause an exception to be raised.
        covars_file : str, optional
            a text file containing a list of covariates to account
            for. One covariate per line of text. These covariates 
            should index columns in regional_measure_file.
        covariates : list, optional
            a list of covariates to account for. These covariates
            should index columns in regional_measures_file.    
        output_name : str, optional
            a file name to save output matrix to. 
            If the output directory does not yet exist it will be
            created.
            If an argument is passed to group_var the group correlation
            matrices will be written to a file with the corresponding
            group coding appended.
            If no name is passed the output matrix (or matrices) will
            be returned but not saved.
        group_var : str, optional
            This variable can be used to specify a column in 
            regional_measures_file containing the group coding. A
            correlation matrix will be produced for each patient group.
            

    Returns
    -------
    :class:`pandas.DataFrame or dict
        A correlation matrix, or a dictionary of group codings mapping to
        correlation matrices. 
    '''
    if names is None and names_file is None:
        raise Exception(
            "You must pass the names of brain regions you want to examine.\n"
            + "Use either the `names_list` or the `names_file` argument.")
    # Read in the data
    df, names, covars_list, *a = read_in_data(
        regional_measures_file,
        names_file,
        covars_file=covars_file)

    if covariates is not None:
        covars_list=covariates

    if group_var is None:
        # create correlation matrix
        M = mcm.corrmat_from_regionalmeasures(
            df, names, covars=covars_list, method=method)
        if output_name is not None:
            # Save the matrix
            mcm.save_mat(M, output_name)
        return M

    else:
        # split dataframe by group coding
        df_by_group = split_groups(df, group_var)
        matrix_by_group=dict()
        # iterate over groups
        for group_code, group_df in df_by_group:
            # create correlation matrix
            M = mcm.corrmat_from_regionalmeasures(
            group_df, names, covars=covars_list, method=method)
            if output_name is not None:
                # Save the matrix
                mcm.save_mat(M, output_name+str(group_code))
            matrix_by_group[group_code] = M
        return matrix_by_group
            

def main():
    # Read in the command line arguments
    arg = corrmat_from_regionalmeasures_parser.parse_args()

    # Now run the main function :)
    corrmat_from_regionalmeasures(
        arg.regional_measures_file,
        names_file=arg.names_file,
        output_name=arg.output_name,
        covariates=arg.covariates,
        covars_file=arg.covars_file,
        method=arg.method,
        group_var=arg.group_var)

    
if __name__ == "__main__":
    main()<|MERGE_RESOLUTION|>--- conflicted
+++ resolved
@@ -12,106 +12,7 @@
 
 import scona.make_corr_matrices as mcm
 from scona.scripts.useful_functions import read_in_data
-<<<<<<< HEAD
-
-
-def setup_argparser():
-    # Build a basic parser.
-    help_text = (('Generate a structural correlation \
-    matrix from an input csv file,\n') + ('a list of \
-    region names and (optional) covariates.'))
-
-    sign_off = 'Author: Kirstie Whitaker <kw401@cam.ac.uk>'
-
-    parser = argparse.ArgumentParser(
-        description=help_text,
-        epilog=sign_off,
-        formatter_class=argparse.RawTextHelpFormatter)
-
-    # Now add the arguments
-    parser.add_argument(
-        dest='regional_measures_file',
-        type=str,
-        metavar='regional_measures_file',
-        help=textwrap.dedent(
-            ('A CSV file containing regional values for each participant.\
-\n') +
-            ('Column labels should include the region names or covariate \
-variable\n') +
-            ('names. All participants in the file will be correlated over\n')))
-
-    parser.add_argument(
-        dest='names_file',
-        type=str,
-        metavar='names_file',
-        help=textwrap.dedent(('Text file that contains the names of each \
-region to be included\n') + ('in the correlation matrix. One region name \
-on each line.')))
-
-    parser.add_argument(
-        dest='output_name',
-        type=str,
-        metavar='output_name',
-        help=textwrap.dedent(
-            ('File name of the output correlation matrix.\n') +
-            ('If the output directory does not yet exist it will be \
-created.\n') +
-            ('If an argument is passed to `--group_by`, output names \
-will have the appropriate group coding appended to them'
-        ))
-
-    parser.add_argument(
-        'covariates',
-        type=list,
-        metavar='covariates',
-        help=textwrap.dedent(
-            ('List of variables that should be covaried for before \
-the creation\n') +
-            ('of the correlation matrix. Overrides `--covars_file` \
-argument below\n') +
-            ('Default: None')),
-        default=None)
-
-    parser.add_argument(
-        '--covars_file',
-        type=str,
-        metavar='covars_file',
-        help=textwrap.dedent(
-            ('Text file that contains the names of variables that \
-should be\n') +
-            ('covaried for each regional measure before the creation \
-of the\n') +
-            ('correlation matrix. One variable name on each line.\n') +
-            ('  Default: None')),
-        default=None)
-
-    parser.add_argument(
-        '--corr_method',
-        type=str,
-        metavar='method',
-        help=textwrap.dedent(
-            ('Flag submitted to pandas.DataFrame.corr().\n') +
-            ('options are "pearson", "spearman", "kendall"')),
-        default='pearson')
-
-    parser.add_argument(
-        '--group_by',
-        type=str,
-        metavar='group_var',
-        help=textwrap.dedent(
-            ('This variable can be used to specify a column in \
-`regional_measures_file`\n') +
-            ('containing the group coding. A correlation matrix will be produced for each patient group.\n') +
-            ('  Default: None')),
-        default=None)
-    
-    arguments = parser.parse_args()
-
-    return arguments, parser
-
-=======
 from scona.wrappers.parsers import corrmat_from_regionalmeasures_parser
->>>>>>> 7b4b8c57
 
 def corrmat_from_regionalmeasures(regional_measures_file,
                                   output_name=None,
