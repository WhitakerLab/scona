#!/usr/bin/env python

# ============================================================================
# Created by Kirstie Whitaker
# at Hot Numbers coffee shop on Trumpington Road in Cambridge, September 2016
# Contact: kw401@cam.ac.uk
# ============================================================================

# ============================================================================
# IMPORTS
# ============================================================================

import scona.make_corr_matrices as mcm
from scona.scripts.useful_functions import read_in_data
from scona.wrappers.parsers import corrmat_from_regionalmeasures_parser

def corrmat_from_regionalmeasures(regional_measures_file,
<<<<<<< HEAD
                                  names_file,
                                  output_name=None,
=======
                                  output_name=None,
                                  covariates=None,
                                  names_list=None,
                                  names_file=None,
>>>>>>> 8b251eac
                                  covars_file=None,
                                  method='pearson',
                                  group_var=None):
    '''
    Read in regional measures, names and covariates files to compute
    and return a correlation matrix and write it to output_name.

    Parameters
    ----------
        regional_measures_file : str
            A csv file of regional measures data containing any required
            brain regions and covariates as columns. 
            The first row of regional_measures should be column headings,
            with subsequent rows corresponding to individual subjects.
        names_file : str, optional
            a text file containing names of brain regions. One name
            per line of text. These names will specify the columns
            in the regional_measures_file to correlate through. 
            Failing to pass an argument either to both names_file and
            names_list will cause an exception to be raised.
        names_list : list, optional
            a list of names of brain regions. These names will specify
            the columns in the regional_measures_file to correlate
            through. 
            Failing to pass an argument to both names_file and
            names_list will cause an exception to be raised.
        covars_file : str, optional
            a text file containing a list of covariates to account
            for. One covariate per line of text. These covariates 
<<<<<<< HEAD
            should index columns in regional_measure_file. 
=======
            should index columns in regional_measure_file.
        covariates : list, optional
            a list of covariates to account for. These covariates
            should index columns in regional_measures_file.    
>>>>>>> 8b251eac
        output_name : str, optional
            a file name to save output matrix to. 
            If the output directory does not yet exist it will be
            created.
            If an argument is passed to group_var the group correlation
            matrices will be written to a file with the corresponding
            group coding appended.
            If no name is passed the output matrix (or matrices) will
            be returned but not saved.
        group_var : str, optional
            This variable can be used to specify a column in 
            regional_measures_file containing the group coding. A
            correlation matrix will be produced for each patient group.
            

    Returns
    -------
    :class:`pandas.DataFrame or dict
        A correlation matrix, or a dictionary of group codings mapping to
        correlation matrices. 
    '''
<<<<<<< HEAD
    if names is None and names_file is None:
        raise Exception(
            "You must pass the names of brain regions you want to examine.\n"
            + "Use either the `names_list` or the `names_file` argument.")
    # Read in the data
    df, names, covars_list, *a = read_in_data(
        regional_measures_file,
        names_file,
        covars_file=covars_file)
=======
    if names_list is None:
        if names_file is None:
            raise Exception(
                "You must pass the names of brain regions you want to examine.\n"
                + "Use either the `names_list` or the `names_file` argument.")
        else:
            # Read in the data
            df, names_list, covars_list, *a = read_in_data(
                regional_measures_file,
                names_file,
                covars_file=covars_file)

    if covariates is not None:
        covars_list=covariates
>>>>>>> 8b251eac

    if group_var is None:
        # create correlation matrix
        M = mcm.corrmat_from_regionalmeasures(
<<<<<<< HEAD
            df, names, covars=covars_list, method=method)
=======
            df, names_list, covars=covars_list, method=method)
>>>>>>> 8b251eac
        if output_name is not None:
            # Save the matrix
            mcm.save_mat(M, output_name)
        return M
<<<<<<< HEAD

    else:
        # split dataframe by group coding
        df_by_group = split_groups(df, group_var)
        matrix_by_group=dict()
        # iterate over groups
        for group_code, group_df in df_by_group:
            # create correlation matrix
            M = mcm.corrmat_from_regionalmeasures(
            group_df, names, covars=covars_list, method=method)
            if output_name is not None:
                # Save the matrix
                mcm.save_mat(M, output_name+str(group_code))
            matrix_by_group[group_code] = M
        return matrix_by_group
            


    return M
    
=======

    else:
        # split dataframe by group coding
        df_by_group = split_groups(df, group_var)
        matrix_by_group=dict()
        # iterate over groups
        for group_code, group_df in df_by_group:
            # create correlation matrix
            M = mcm.corrmat_from_regionalmeasures(
            group_df, names_list, covars=covars_list, method=method)
            if output_name is not None:
                # Save the matrix
                mcm.save_mat(M, output_name+str(group_code))
            matrix_by_group[group_code] = M
        return matrix_by_group
            
>>>>>>> 8b251eac

def main():
    # Read in the command line arguments
    arg = corrmat_from_regionalmeasures_parser.parse_args()

    # Now run the main function :)
    corrmat_from_regionalmeasures(
        arg.regional_measures_file,
<<<<<<< HEAD
        arg.names_file,
        output_name=arg.output_name,
=======
        names_file=arg.names_file,
        output_name=arg.output_name,
        covariates=arg.covariates,
>>>>>>> 8b251eac
        covars_file=arg.covars_file,
        method=arg.method,
        group_var=arg.group_var)

    
if __name__ == "__main__":
    main()<|MERGE_RESOLUTION|>--- conflicted
+++ resolved
@@ -15,15 +15,8 @@
 from scona.wrappers.parsers import corrmat_from_regionalmeasures_parser
 
 def corrmat_from_regionalmeasures(regional_measures_file,
-<<<<<<< HEAD
                                   names_file,
                                   output_name=None,
-=======
-                                  output_name=None,
-                                  covariates=None,
-                                  names_list=None,
-                                  names_file=None,
->>>>>>> 8b251eac
                                   covars_file=None,
                                   method='pearson',
                                   group_var=None):
@@ -53,14 +46,7 @@
         covars_file : str, optional
             a text file containing a list of covariates to account
             for. One covariate per line of text. These covariates 
-<<<<<<< HEAD
             should index columns in regional_measure_file. 
-=======
-            should index columns in regional_measure_file.
-        covariates : list, optional
-            a list of covariates to account for. These covariates
-            should index columns in regional_measures_file.    
->>>>>>> 8b251eac
         output_name : str, optional
             a file name to save output matrix to. 
             If the output directory does not yet exist it will be
@@ -82,17 +68,6 @@
         A correlation matrix, or a dictionary of group codings mapping to
         correlation matrices. 
     '''
-<<<<<<< HEAD
-    if names is None and names_file is None:
-        raise Exception(
-            "You must pass the names of brain regions you want to examine.\n"
-            + "Use either the `names_list` or the `names_file` argument.")
-    # Read in the data
-    df, names, covars_list, *a = read_in_data(
-        regional_measures_file,
-        names_file,
-        covars_file=covars_file)
-=======
     if names_list is None:
         if names_file is None:
             raise Exception(
@@ -100,28 +75,19 @@
                 + "Use either the `names_list` or the `names_file` argument.")
         else:
             # Read in the data
-            df, names_list, covars_list, *a = read_in_data(
+            df, names, covars_list, *a = read_in_data(
                 regional_measures_file,
                 names_file,
                 covars_file=covars_file)
 
-    if covariates is not None:
-        covars_list=covariates
->>>>>>> 8b251eac
-
     if group_var is None:
         # create correlation matrix
         M = mcm.corrmat_from_regionalmeasures(
-<<<<<<< HEAD
             df, names, covars=covars_list, method=method)
-=======
-            df, names_list, covars=covars_list, method=method)
->>>>>>> 8b251eac
         if output_name is not None:
             # Save the matrix
             mcm.save_mat(M, output_name)
         return M
-<<<<<<< HEAD
 
     else:
         # split dataframe by group coding
@@ -142,24 +108,6 @@
 
     return M
     
-=======
-
-    else:
-        # split dataframe by group coding
-        df_by_group = split_groups(df, group_var)
-        matrix_by_group=dict()
-        # iterate over groups
-        for group_code, group_df in df_by_group:
-            # create correlation matrix
-            M = mcm.corrmat_from_regionalmeasures(
-            group_df, names_list, covars=covars_list, method=method)
-            if output_name is not None:
-                # Save the matrix
-                mcm.save_mat(M, output_name+str(group_code))
-            matrix_by_group[group_code] = M
-        return matrix_by_group
-            
->>>>>>> 8b251eac
 
 def main():
     # Read in the command line arguments
@@ -168,14 +116,8 @@
     # Now run the main function :)
     corrmat_from_regionalmeasures(
         arg.regional_measures_file,
-<<<<<<< HEAD
         arg.names_file,
         output_name=arg.output_name,
-=======
-        names_file=arg.names_file,
-        output_name=arg.output_name,
-        covariates=arg.covariates,
->>>>>>> 8b251eac
         covars_file=arg.covars_file,
         method=arg.method,
         group_var=arg.group_var)
