#!/usr/bin/env python

# A Global import to make code python 2 and 3 compatible
from __future__ import print_function
import numpy as np
import networkx as nx
import pandas as pd


def weighted_graph_from_matrix(M):
    '''
<<<<<<< HEAD
    Return a networkx weighted graph with edge weights equivalent to matrix
    entries

    M should be an adjacency matrix as a numpy array
=======
    Return a networkx weighted graph with edge weights equivalent to matrix entries
    
    M is an adjaceny matrix as a numpy array
>>>>>>> 0657508d
    '''
    # Make a copy of the matrix
    thr_M = np.copy(M)

    # Set all diagonal values to 0
    thr_M[np.diag_indices_from(thr_M)] = 0

    # Read this full matrix into a graph G
    G = nx.from_numpy_matrix(thr_M)

    return G


def weighted_graph_from_df(df):
    '''
<<<<<<< HEAD
    Return a networkx weighted graph with edge weights equivalent to dataframe
    entries

    M should be an adjacency matrix as a dataframe
    '''
    return weighted_graph_from_matrix(df.values)


def scale_weights(G, scalar=-1, name='weight'):
    '''
    Returns the graph G with the edge weights multiplied by scalar

    G is a networkx graph
    name is the string indexing the edge data
    '''
    edges = nx.get_edge_attributes(G, name=name)
    new_edges = {key: value*scalar for key, value in edges.items()}
    nx.set_edge_attributes(G, new_edges, name=name)
    return G


def threshold_graph(G, cost, mst=True):
    '''
    Returns a connected binary graph.

    First creates the minimum spanning tree for the graph, and then adds
    in edges according to their connection strength up to a particular cost.

    G should be a networkx Graph object with edge weights
    cost should be a number between 0 and 100
    '''
    # Weights scaled by -1 as minimum_spanning_tree minimises weight
    H = scale_weights(G.copy())
=======
    Return a networkx weighted graph with edge weights equivalent to dataframe entries
    
    M is an adjacency matrix as a dataframe
    '''
    return weighted_graph_from_matrix(df.values)

def graph_at_cost(M, cost, mst=True):
    '''
    Return a connected binary graph.
    
    This function creates the minimum spanning tree for the graph, and then adds
    in edges in order of connection strength (high to low) up to a particular cost.
    To skip the minimum spanning tree step and return a possibly disconnected 
    graph, use mst=False.
    
    M should be an adjacency matrix as numpy array or dataframe.
    cost should be a number between 0 and 100
    '''
    # If dataframe, convert to array
    if isinstance(M, pd.DataFrame):
        array = M.values
    elif isinstance(M, np.ndarray):
        array = M
    else:
        raise TypeError("expecting numpy array or pandas dataframe as input")
        
    # Read the array into a graph G
    # Weights scaled by -1 as minimum_spanning_tree algorithm minimises weight
    G = weighted_graph_from_matrix(array*-1)

>>>>>>> 0657508d
    # Make a list of all the sorted edges in the full matrix
    H_edges_sorted = sorted(H.edges(data=True),
                            key=lambda edge_info: edge_info[2]['weight'])
    if mst:
        # Calculate minimum spanning tree
        germ = nx.minimum_spanning_tree(H)
    else:
        # Create an empty graph with the same nodes as H
        germ = nx.Graph()
        germ.add_nodes_from(H)

<<<<<<< HEAD
    # Make a list of the germ graph's edges
    germ_edges = germ.edges(data=True)

    # Create a list of sorted edges that are *not* in the germ
    # (because you don't want to add them in twice!)
    H_edges_sorted_not_germ = [edge for edge in H_edges_sorted
                               if edge not in germ_edges]
    # Calculate how many edges need to be added to reach the specified cost
=======
    if mst == True:
        # Calculate minimum spanning tree
        germ = nx.minimum_spanning_tree(G)
    else:
        # Create an empty graph
        germ = nx.Graph()
        germ.add_nodes_from(G)
        
    # Make a list of the germ graph's edges
    germ_edges = germ.edges(data = True)
    
    # Create a list of sorted edges that are *not* in the germ
    # (because you don't want to add them in twice!)
    G_edges_sorted_not_germ = [ edge for edge in G_edges_sorted if not edge in germ_edges ]

    # Calculate how many edges need to be added to reach the specified cost 
>>>>>>> 0657508d
    # and round to the nearest integer.
    n_edges = (cost/100.0) * len(H)*(len(H)-1)*0.5
    n_edges = np.int(np.around(n_edges))
    n_edges = n_edges - len(germ_edges)

    # If your cost is so small that your minimum spanning tree already covers
    # it then you can't do any better than the MST and you'll just have to
    # return it with an accompanying error message
    # A tree has n-1 edges and a complete graph has n(n − 1)/2 edges, so we
    # need cost/100 > 2/n, where n is the number of vertices
    if n_edges < 0:
        raise Exception('Unable to calculate matrix at this cost -\
                         minimum spanning tree is too large')
        print('cost must be >= {}'.format(2/len(H)))
    # Otherwise, add in the appropriate number of edges (n_edges)
<<<<<<< HEAD
    # from your sorted list (H_edges_sorted_not_germ)
    else:
        germ.add_edges_from(H_edges_sorted_not_germ[:n_edges])
    # And return the updated germ as your graph
    return scale_weights(germ)


def graph_at_cost(M, cost, mst=True):
    '''
    Returns a connected binary graph.

    First creates the minimum spanning tree for the graph, and then adds
    in edges according to their connection strength up to a particular cost.

    M should be an adjacency matrix as numpy array or dataframe.
    cost should be a number between 0 and 100
    '''
    # If dataframe, convert to array
    if isinstance(M, pd.DataFrame):
        array = M.values
    elif isinstance(M, np.ndarray):
        array = M
    else:
        raise TypeError("expecting numpy array or pandas dataframe as input")

    # Read this array into a graph G
    G = weighted_graph_from_matrix(array)
    return threshold_graph(G, cost, mst=mst)
=======
    # from your sorted list (G_edges_sorted_not_germ)
    else:
        germ.add_edges_from(G_edges_sorted_not_germ[:n_edges])

    # And return the updated germ as your graph
    return germ

def random_graph(G, Q=10):
    '''
    Return a connected random graph that preserves degree distribution
    by swapping pairs of edges (double edge swap).

    Inputs:
        G: networkx graph
        Q: constant that determines how many swaps to conduct
           for every edge in the graph
           Default Q =10

    Returns:
        R: networkx graph

    CAVEAT: If it is not possible in 15 attempts to create a
    connected random graph then this code will raise an error
    '''

    import networkx as nx

    # Copy the graph
    R = G.copy()

    # Calculate the number of edges and set a constant
    # as suggested in the nx documentation
    E = R.number_of_edges()

    # Start the counter for randomisation attempts and set connected to False
    attempt = 0
    connected = False

    # Keep making random graphs until they are connected
    while not connected and attempt < 15:
        # Now swap some edges in order to preserve the degree distribution
        nx.double_edge_swap(R,Q*E,max_tries=Q*E*10)

        # Check that this graph is connected! If not, start again
        connected = nx.is_connected(R)
        if not connected:
            attempt +=1

    if attempt == 15:
        raise StandardError("** Failed to randomise graph in first 15 tries - Attempt aborted. Network is likely too sparse **")

    return R
>>>>>>> 0657508d


def make_random_list(G, n_rand=10):
    '''
    Return a tuple (a,b) where a is a list of edgeswap 
    randomisations of G, with length equal to n_rand, 
    and b is a list of the corresponding nodal partitions.
    G should be a graph and n_rand an integer.
    '''
    R_list = []
    R_nodal_partition_list = []

    print('        Creating {} random graphs - may take a little while'
          .format(n_rand))

    for i in range(n_rand):
        if len(R_list) <= i:
            R_list += [random_graph(G)]

            R_nodal_partition_list += [calc_nodal_partition(R_list[i])]

    return R_list, R_nodal_partition_list


def calculate_global_measures(G,
                              R_list=None,
                              n_rand=10,
                              nodal_partition=None,
                              R_nodal_partition_list=None):
    '''
    A wrapper function that calls a bunch of useful functions
    and reports a plethora of network measures for the real graph
    G, and for n random graphs that are matched on degree distribution
    (unless otherwise stated)
    '''
    import networkx as nx
    import numpy as np

    # ==== SET UP ======================
    # If you haven't already calculated random graphs
    # or you haven't given this function as many random
    # graphs as it is expecting then calculate a random
    # graph here
    if R_list is None:
        R_list, R_nodal_partition_list = make_random_list(G, n_rand)
    else:
        n = len(R_list)

    # If you haven't passed the nodal partition
    # then calculate it here
    if not nodal_partition:
        nodal_partition = calc_nodal_partition(G)

    # ==== MEASURES ====================
    global_measures_dict = {}

    # ---- Clustering coefficient ------
    global_measures_dict['C'] = nx.average_clustering(G)
    rand_array = np.ones(n)
    for i in range(n):
        rand_array[i] = nx.average_clustering(R_list[i])
    global_measures_dict['C_rand'] = rand_array

    # ---- Shortest path length --------
    global_measures_dict['L'] = nx.average_shortest_path_length(G)
    rand_array = np.ones(n)
    for i in range(n):
        rand_array[i] = nx.average_shortest_path_length(R_list[i])
    global_measures_dict['L_rand'] = rand_array

    # ---- Assortativity ---------------
    global_measures_dict['a'] = np.mean(nx.degree_assortativity_coefficient(G))
    rand_array = np.ones(n)
    for i in range(n):
        rand_array[i] = np.mean(nx.degree_assortativity_coefficient(R_list[i]))
    global_measures_dict['a_rand'] = rand_array

    # ---- Modularity ------------------
    global_measures_dict['M'] = calc_modularity(G, nodal_partition)
    rand_array = np.ones(n)
    for i in range(n):
        rand_array[i] = calc_modularity(R_list[i], R_nodal_partition_list[i])
    global_measures_dict['M_rand'] = rand_array

    #  ---- Efficiency ------------------
    global_measures_dict['E'] = calc_efficiency(G)
    rand_array = np.ones(n)
    for i in range(n):
        rand_array[i] = calc_efficiency(R_list[i])
    global_measures_dict['E_rand'] = rand_array

    # ---- Small world -----------------
    sigma_array = np.ones(n)
    for i in range(n):
        sigma_array[i] = ((global_measures_dict['C']
                           / global_measures_dict['C_rand'][i])
                          / (global_measures_dict['L']
                             / global_measures_dict['L_rand'][i]))
    global_measures_dict['sigma'] = sigma_array
    global_measures_dict['sigma_rand'] = 1.0

    return global_measures_dict


def calculate_nodal_measures(G,
                             centroids,
                             aparc_names,
                             nodal_partition=None,
                             names_308_style=True):
    '''
    A function which returns a dictionary of numpy arrays for a graph's
        * degree
        * participation coefficient
        * average distance
        * total distance
        * clustering
        * closeness
        * interhemispheric proportion
        * name
    If you have names in 308 style (as described in Whitaker, Vertes et al
    2016) then you can also add in
        * hemisphere
        * 34_name (Desikan Killiany atlas region)
        * 68_name (Desikan Killiany atlas region with hemisphere)
    '''

    import networkx as nx

    # ==== SET UP ======================
    # If you haven't passed the nodal partition
    # then calculate it here
    if not nodal_partition:
        nodal_partition = calc_nodal_partition(G)

    # ==== MEASURES ====================
    nodal_dict = {}

    # ---- Degree ----------------------
    deg = dict(G.degree()).values()
    nodal_dict['degree'] = list(deg)

    # ---- Closeness -------------------
    closeness = nx.closeness_centrality(G).values()
    nodal_dict['closeness'] = list(closeness)

    # ---- Betweenness -----------------
    betweenness = nx.betweenness_centrality(G).values()
    nodal_dict['betweenness'] = list(betweenness)

    # ---- Shortest path length --------
    L = shortest_path(G).values()
    nodal_dict['shortest_path'] = list(L)

    # ---- Clustering ------------------
    clustering = nx.clustering(G).values()
    nodal_dict['clustering'] = list(clustering)

    # ---- Participation coefficent ----
    # ---- and module assignment -------
    partition, pc_dict = participation_coefficient(G, nodal_partition)
    nodal_dict['module'] = list(partition.values())
    nodal_dict['pc'] = list(pc_dict.values())

    # ---- Euclidean distance and ------
    # ---- interhem proporition --------
    G = assign_nodal_distance(G, centroids)
    average_dist = nx.get_node_attributes(G, 'average_dist').values()
    total_dist = nx.get_node_attributes(G, 'total_dist').values()
    interhem_prop = nx.get_node_attributes(G, 'interhem_proportion').values()

    nodal_dict['average_dist'] = list(average_dist)
    nodal_dict['total_dist'] = list(total_dist)
    nodal_dict['interhem_prop'] = list(interhem_prop)

    # ---- Names -----------------------
    G = assign_node_names(G, aparc_names, names_308_style=names_308_style)
    name = nx.get_node_attributes(G, 'name').values()
    nodal_dict['name'] = list(name)
    if names_308_style:
        name_34 = nx.get_node_attributes(G, 'name_34').values()
        name_68 = nx.get_node_attributes(G, 'name_68').values()
        hemi = nx.get_node_attributes(G, 'hemi').values()
        nodal_dict['name_34'] = list(name_34)
        nodal_dict['name_68'] = list(name_68)
        nodal_dict['hemi'] = list(hemi)

    return G, nodal_dict

<<<<<<< HEAD

def random_graph(G, Q=10):
    '''
    Create a random graph that preserves degree distribution
    by swapping pairs of edges (double edge swap).

    Inputs:
        G: networkx graph
        Q: constant that determines how many swaps to conduct
           for every edge in the graph
           Default Q =10

    Returns:
        R: networkx graph

    CAVEAT: If it is not possible in 15 attempts to create a
    connected random graph then this code will just return the
    original graph (G). This means that if you come to look at
    the values that are an output of calculate_global_measures
    and see that the values are the same for the random graph
    as for the main graph it is not necessarily the case that
    the graph is random, it may be that the graph was so low cost
    (density) that this code couldn't create an appropriate random
    graph!

    This should only happen for ridiculously low cost graphs that
    wouldn't make all that much sense to investigate anyway...
    so if you think carefully it shouldn't be a problem.... I hope!
    '''

    import networkx as nx

    # Copy the graph
    R = G.copy()

    # Calculate the number of edges and set a constant
    # as suggested in the nx documentation
    E = R.number_of_edges()

    # Start with assuming that the random graph is not connected
    # (because it might not be after the first permuatation!)
    connected = False
    attempt = 0

    # Keep making random graphs until they are connected!
    while not connected and attempt < 15:
        # Now swap some edges in order to preserve the degree distribution
        nx.double_edge_swap(R, Q*E, max_tries=Q*E*10)

        # Check that this graph is connected! If not, start again
        connected = nx.is_connected(R)
        if not connected:
            attempt += 1

    if attempt == 15:
        print('          ** Attempt aborted - can not randomise graph **')
        R = G.copy()

    return R


=======
>>>>>>> 0657508d
def calc_modularity(G, nodal_partition):
    '''
    A function that calculates modularity from the best partition
    of a graph using the louvain method
    '''
    import community

    modularity = community.modularity(nodal_partition, G)

    return modularity


def calc_nodal_partition(G):
    '''
    You only need to create the nodal partition using the
    community module once. It takes a while and can be
    different every time you try so it's best to save a
    partition and use that for any subsequent calculations
    '''
    import community

    # Make sure the edges are binarized
    for u, v, d in G.edges(data=True):
        d['weight'] = 1

    # Now calculate the best partition
    nodal_partition = community.best_partition(G)

    return nodal_partition


def calc_efficiency(G):
    '''
    A little wrapper to calculate global efficiency
    '''
    import networkx as nx

    E = 0.0
    for node in G:
        path_length = nx.single_source_shortest_path_length(G, node)
        E += 1.0/sum(path_length.values())

    return E


def participation_coefficient(G, nodal_partition):
    '''
    Computes the participation coefficient for each node (Guimera et al. 2005).

    Returns dictionary of the participation coefficient for each node.
    '''
    # Import the modules you'll need
    import networkx as nx

    # Reverse the dictionary because the output of Louvain is "backwards"
    # meaning it saves the module per node, rather than the nodes in each
    # module
    module_partition = {}
    for m, n in zip(nodal_partition.values(), nodal_partition.keys()):
        try:
            module_partition[m].append(n)
        except KeyError:
            module_partition[m] = [n]

    # Create an empty dictionary for the participation
    # coefficients
    pc_dict = {}
    all_nodes = set(G.nodes())

    # Print a little note to the screen because it can take a long
    # time to run this code
    print('        Calculating participation coefficient -\
           may take a little while')

    # Loop through modules
    for m in module_partition.keys():

        # Get the set of nodes in this module
        mod_list = set(module_partition[m])

        # Loop through each node (source node) in this module
        for source in mod_list:

            # Calculate the degree for the source node
            degree = float(nx.degree(G=G, nbunch=source))

            # Calculate the number of these connections
            # that are to nodes in *other* modules
            count = 0

            for target in mod_list:

                # If the edge is in there then increase the counter by 1
                if (source, target) in G.edges():
                    count += 1

            # This gives you the within module degree
            wm_degree = float(count)

            # The participation coeficient is 1 - the square of
            # the ratio of the within module degree and the total degree
            pc = 1 - ((float(wm_degree) / float(degree))**2)

            # Save the participation coefficient to the dictionary
            pc_dict[source] = pc

    return nodal_partition, pc_dict


def assign_nodal_distance(G, centroids):
    '''
    Give each node in the graph their
    x, y, z coordinates and then calculate the eucledian
    distance for every edge that connects to each node

    Also calculate the number of interhemispheric edges
    (defined as edges which different signs for the x
    coordinate

    Returns the graph
    '''
    import networkx as nx
    import numpy as np
    from scipy.spatial import distance

    # First assign the x, y, z values to each node
    for i, node in enumerate(G.nodes()):
        G.node[node]['x'] = centroids[i, 0]
        G.node[node]['y'] = centroids[i, 1]
        G.node[node]['z'] = centroids[i, 2]
        G.node[node]['centroids'] = centroids[i, :]

    # Loop through every node in turn
    for i, node in enumerate(G.nodes()):
        # Loop through the edges connecting to this node
        # Note that "node1" should always be exactly the same
        # as "node", I've just used another name to keep
        # the code clear (which I may not have achieved given
        # that I thought this comment was necesary...)
        for node1, node2 in G.edges(nbunch=[node]):

            # Calculate the eulidean distance for this edge
            cent1 = G.node[node1]['centroids']
            cent2 = G.node[node2]['centroids']

            dist = distance.euclidean(cent1, cent2)

            # And assign this value to the edge
            G.adj[node1][node2]['euclidean'] = dist

            # Also figure out whether this edge is interhemispheric
            # by multiplying the x values. If x1 * x2 is negative
            # then the nodes are in different hemispheres.
            x1 = G.node[node1]['x']
            x2 = G.node[node2]['x']

            if x1*x2 > 0:
                G.adj[node1][node2]['interhem'] = 0
            else:
                G.adj[node1][node2]['interhem'] = 1

        # Create two nodal attributes (average distance and
        # total distance) by summarizing the euclidean distance
        # for all edges which connect to the node
        euc_list = [G.adj[m][n]['euclidean'] for m, n in G.edges(nbunch=node)]

        G.node[node]['average_dist'] = np.mean(euc_list)
        G.node[node]['total_dist'] = np.sum(euc_list)

        # Create an interhem nodal attribute by getting the average
        # of the interhem values for all edges which connect to the node

        interhem_list = [G.adj[m][n]['interhem']
                         for m, n in G.edges(nbunch=node)]

        G.node[node]['interhem_proportion'] = np.mean(interhem_list)
    return G


def shortest_path(G):
    import networkx as nx
    import numpy as np

    shortestpl_dict_dict = dict(nx.shortest_path_length(G))

    shortestpl_dict = {}

    for node in G.nodes():
        shortestpl_dict[node] = np.average(
                                list(shortestpl_dict_dict[node].values()))
    return shortestpl_dict


def assign_node_names(G, aparc_names, names_308_style=True):

    # Assign names to the nodes
    for i, node in enumerate(G.nodes()):
        G.node[node]['name'] = aparc_names[i]
        if names_308_style:
            G.node[node]['name_34'] = aparc_names[i].split('_')[1]
            G.node[node]['name_68'] = aparc_names[i].rsplit('_', 1)[0]
            G.node[node]['hemi'] = aparc_names[i].split('_', 1)[0]

    return G


def rich_club(G, R_list=None, n=10):
    '''
    This calculates the rich club coefficient for each degree
    value in the graph (G).

    Inputs:
        G ------ networkx graph
        R_list - list of random graphs with matched degree distribution
                   if R_list is None then a random graph is calculated
                   within the code
                   if len(R_list) is less than n then the remaining random
                   graphs are calculated within the code
                 Default R_list = None
        n ------ number of random graphs for which to calculate rich club
                   coefficients
                 Default n = 10

    Returns:
        rc ------ dictionary of rich club coefficients for the real graph
        rc_rand - array of rich club coefficients for the n random graphs
    '''
    # Import the modules you'll need
    import networkx as nx
    import numpy as np

    # First, calculate the rich club coefficient for the regular graph
    rc_dict = nx.rich_club_coefficient(G, normalized=False)

    # Save the degrees as a numpy array
    deg = list(rc_dict.keys())

    # Save the rich club coefficients as a numpy array
    rc = list(rc_dict.values())

    # Calculate n different random graphs and their
    # rich club coefficients

    # Start by creating an empty array that will hold
    # the n random graphs' rich club coefficients
    rc_rand = np.ones([len(rc), n])

    for i in range(n):
        # If you haven't already calculated random graphs
        # or you haven't given this function as many random
        # graphs as it is expecting then calculate a random
        # graph here
        if not R_list or len(R_list) <= i:
            R = random_graph(G)
        # Otherwise just use the one you already made
        else:
            R = R_list[i]

        # Calculate the rich club coefficient
        rc_rand_dict = nx.rich_club_coefficient(R, normalized=False)

        # And save the values to the numpy array you created earlier
        rc_rand[:, i] = list(rc_rand_dict.values())

    return deg, rc, rc_rand


def make_graphs(graph_dir, mat_dict, centroids, aparc_names, n_rand=1000):
    '''
    A function that makes all the required graphs from the correlation
    matrices in mat_dict. These include the full graph with all
    connections including weights, and binarized graphs at 30 different
    costs betwen 1% to 30%. These graphs are fully connected because the
    minimum spanning tree is used before the strongest edges are added
    up to the required density.

    If the graphs do not already exist they are saved as gpickle files in
    graph_dir. If they do exist then they're read in from those files.

    In addition, files with values for the nodal topological measures and
    global topological measures are created and saved or loaded as
    appropriate.

    The function requires the centroids and aparc_names values in order
    to calculate the nodal measures. The value n_rand is the number of
    random graphs to calculate for the global and nodal measure
    calculations.

    The function returns a dictionary of graphs, nodal measures and
    global measures
    '''
    #==========================================================================
    # IMPORTS
    #==========================================================================
    import os
    import networkx as nx
    import numpy as np
    import pickle

    #==========================================================================
    # Print to screen what you're up to
    #==========================================================================
    print ("--------------------------------------------------")
    print ("Making or loading graphs")

    #==========================================================================
    # Create an empty dictionary
    #==========================================================================
    graph_dict = {}

    #==========================================================================
    # Loop through all the matrices in mat_dict
    #==========================================================================
    for k in mat_dict.keys():

        print ('    {}'.format(k))

        # Read in the matrix
        M = mat_dict[k]

        # Get the covars name
        mat_name, covars_name = k.split('_COVARS_')

        #-------------------------------------------------------------------------
        # Make the full graph first
        #-------------------------------------------------------------------------
        # Define the graph's file name and its dictionary key
        g_filename = os.path.join(graph_dir,
                                    'COVARS_{}'.format(covars_name),
                                    'Graph_{}_COST_100.gpickle'.format(mat_name))

        g_key = '{}_COST_100'.format(k)
        print ('      Loading COST: 100',)

        # If it already exists just read it in from the pickled file
        if os.path.isfile(g_filename):
            graph_dict[g_key] = nx.read_gpickle(g_filename)

        # Otherwise you'll have to create it using the graph_at_cost function above
        else:
            graph_dict[g_key] = weighted_graph_from_matrix(M)

            # Save it as a gpickle file so you don't have to do this next time!
            dirname = os.path.dirname(g_filename)
            if not os.path.isdir(dirname):
                os.makedirs(dirname)
            nx.write_gpickle(graph_dict[g_key], g_filename)

        #-------------------------------------------------------------------------
        # Then for all the different costs between 1% and 30%
        #-------------------------------------------------------------------------
        for cost in [2] + range(5,21,5):

            #-------------------------------------------------------------------------
            # Define the graph's file name along with those of the the associated
            # global and nodal dictionaries
            #-------------------------------------------------------------------------
            g_filename = os.path.join(graph_dir,
                                            'COVARS_{}'.format(covars_name),
                                            'Graph_{}_COST_{:02.0f}.gpickle'.format(mat_name, cost))
            global_dict_filename = os.path.join(graph_dir,
                                            'COVARS_{}'.format(covars_name),
                                            'GlobalDict_{}_COST_{:02.0f}.p'.format(mat_name, cost))
            nodal_dict_filename = os.path.join(graph_dir,
                                            'COVARS_{}'.format(covars_name),
                                            'NodalDict_{}_COST_{:02.0f}.p'.format(mat_name, cost))
            rich_club_filename = os.path.join(graph_dir,
                                            'COVARS_{}'.format(covars_name),
                                            'RichClub_{}_COST_{:02.0f}.p'.format(mat_name, cost))

            g_key = '{}_COST_{:02.0f}'.format(k, cost)

            #-------------------------------------------------------------------------
            # Make or load the graph
            #-------------------------------------------------------------------------
            # If the graph already exists just read it in from the pickled file
            if os.path.isfile(g_filename):
                graph_dict[g_key] = nx.read_gpickle(g_filename)

            # Otherwise you'll have to create it using the graph_at_cost function
            else:
                graph_dict[g_key] = graph_at_cost(M, cost)

                # Save it as a gpickle file so you don't have to do this next time!
                nx.write_gpickle(graph_dict[g_key], g_filename)

            #-------------------------------------------------------------------------
            # Make or load the global and nodal measures dictionaries
            #-------------------------------------------------------------------------
            # If the rich_club measures files already exists just read it
            # and the nodal and global measures files in
            if os.path.isfile(rich_club_filename):

                # Print to screen so you know where you're up to
                if cost == 20:
                    print ('- {:02.0f}'.format(cost))
                else:
                    print ('- {:02.0f}'.format(cost),)

                graph_dict['{}_GlobalMeasures'.format(g_key)] = pickle.load(open(global_dict_filename))
                graph_dict['{}_NodalMeasures'.format(g_key)] = pickle.load(open(nodal_dict_filename))
                graph_dict['{}_RichClub'.format(g_key)] = pickle.load(open(rich_club_filename))

            # Otherwise you'll have to create them using the calculate_global_measures
            # and calculate_nodal_measures functions
            else:
                G = graph_dict[g_key]

                print ('\n      Calculating COST: {:02.0f}'.format(cost))

                # You need to calculate the same nodal partition for the global
                # and nodal measures
                nodal_partition = calc_nodal_partition(G)

                # And you'll also want the same list of random graphs
                R_list, R_nodal_partition_list = make_random_list(G, n_rand=n_rand)

                graph_dict['{}_GlobalMeasures'.format(g_key)] = calculate_global_measures(G,
                                                                                           R_list=R_list,
                                                                                           nodal_partition=nodal_partition,
                                                                                           R_nodal_partition_list=R_nodal_partition_list)
                (graph_dict[g_key],
                    graph_dict['{}_NodalMeasures'.format(g_key)]) = calculate_nodal_measures(G,
                                                                                              centroids,
                                                                                              aparc_names,
                                                                                              nodal_partition=nodal_partition)
                graph_dict['{}_RichClub'.format(g_key)] = rich_club(G, R_list=R_list)

                # Save them as pickle files so you don't have to do this next time!
                pickle.dump(graph_dict['{}_GlobalMeasures'.format(g_key)], open(global_dict_filename, "wb"))
                pickle.dump(graph_dict['{}_NodalMeasures'.format(g_key)], open(nodal_dict_filename, "wb"))
                pickle.dump(graph_dict['{}_RichClub'.format(g_key)], open(rich_club_filename, "wb"))
                nx.write_gpickle(graph_dict[g_key], g_filename)

    # Return the full graph dictionary
    return graph_dict<|MERGE_RESOLUTION|>--- conflicted
+++ resolved
@@ -9,16 +9,10 @@
 
 def weighted_graph_from_matrix(M):
     '''
-<<<<<<< HEAD
     Return a networkx weighted graph with edge weights equivalent to matrix
     entries
 
-    M should be an adjacency matrix as a numpy array
-=======
-    Return a networkx weighted graph with edge weights equivalent to matrix entries
-    
-    M is an adjaceny matrix as a numpy array
->>>>>>> 0657508d
+    M is an adjacency matrix as a numpy array
     '''
     # Make a copy of the matrix
     thr_M = np.copy(M)
@@ -34,7 +28,6 @@
 
 def weighted_graph_from_df(df):
     '''
-<<<<<<< HEAD
     Return a networkx weighted graph with edge weights equivalent to dataframe
     entries
 
@@ -68,38 +61,6 @@
     '''
     # Weights scaled by -1 as minimum_spanning_tree minimises weight
     H = scale_weights(G.copy())
-=======
-    Return a networkx weighted graph with edge weights equivalent to dataframe entries
-    
-    M is an adjacency matrix as a dataframe
-    '''
-    return weighted_graph_from_matrix(df.values)
-
-def graph_at_cost(M, cost, mst=True):
-    '''
-    Return a connected binary graph.
-    
-    This function creates the minimum spanning tree for the graph, and then adds
-    in edges in order of connection strength (high to low) up to a particular cost.
-    To skip the minimum spanning tree step and return a possibly disconnected 
-    graph, use mst=False.
-    
-    M should be an adjacency matrix as numpy array or dataframe.
-    cost should be a number between 0 and 100
-    '''
-    # If dataframe, convert to array
-    if isinstance(M, pd.DataFrame):
-        array = M.values
-    elif isinstance(M, np.ndarray):
-        array = M
-    else:
-        raise TypeError("expecting numpy array or pandas dataframe as input")
-        
-    # Read the array into a graph G
-    # Weights scaled by -1 as minimum_spanning_tree algorithm minimises weight
-    G = weighted_graph_from_matrix(array*-1)
-
->>>>>>> 0657508d
     # Make a list of all the sorted edges in the full matrix
     H_edges_sorted = sorted(H.edges(data=True),
                             key=lambda edge_info: edge_info[2]['weight'])
@@ -111,7 +72,6 @@
         germ = nx.Graph()
         germ.add_nodes_from(H)
 
-<<<<<<< HEAD
     # Make a list of the germ graph's edges
     germ_edges = germ.edges(data=True)
 
@@ -120,24 +80,6 @@
     H_edges_sorted_not_germ = [edge for edge in H_edges_sorted
                                if edge not in germ_edges]
     # Calculate how many edges need to be added to reach the specified cost
-=======
-    if mst == True:
-        # Calculate minimum spanning tree
-        germ = nx.minimum_spanning_tree(G)
-    else:
-        # Create an empty graph
-        germ = nx.Graph()
-        germ.add_nodes_from(G)
-        
-    # Make a list of the germ graph's edges
-    germ_edges = germ.edges(data = True)
-    
-    # Create a list of sorted edges that are *not* in the germ
-    # (because you don't want to add them in twice!)
-    G_edges_sorted_not_germ = [ edge for edge in G_edges_sorted if not edge in germ_edges ]
-
-    # Calculate how many edges need to be added to reach the specified cost 
->>>>>>> 0657508d
     # and round to the nearest integer.
     n_edges = (cost/100.0) * len(H)*(len(H)-1)*0.5
     n_edges = np.int(np.around(n_edges))
@@ -153,7 +95,6 @@
                          minimum spanning tree is too large')
         print('cost must be >= {}'.format(2/len(H)))
     # Otherwise, add in the appropriate number of edges (n_edges)
-<<<<<<< HEAD
     # from your sorted list (H_edges_sorted_not_germ)
     else:
         germ.add_edges_from(H_edges_sorted_not_germ[:n_edges])
@@ -182,13 +123,7 @@
     # Read this array into a graph G
     G = weighted_graph_from_matrix(array)
     return threshold_graph(G, cost, mst=mst)
-=======
-    # from your sorted list (G_edges_sorted_not_germ)
-    else:
-        germ.add_edges_from(G_edges_sorted_not_germ[:n_edges])
-
-    # And return the updated germ as your graph
-    return germ
+
 
 def random_graph(G, Q=10):
     '''
@@ -224,24 +159,23 @@
     # Keep making random graphs until they are connected
     while not connected and attempt < 15:
         # Now swap some edges in order to preserve the degree distribution
-        nx.double_edge_swap(R,Q*E,max_tries=Q*E*10)
+        nx.double_edge_swap(R, Q*E, max_tries=Q*E*10)
 
         # Check that this graph is connected! If not, start again
         connected = nx.is_connected(R)
         if not connected:
-            attempt +=1
+            attempt += 1
 
     if attempt == 15:
-        raise StandardError("** Failed to randomise graph in first 15 tries - Attempt aborted. Network is likely too sparse **")
-
+        raise Exception("** Failed to randomise graph in first 15 tries -\
+                             Attempt aborted. Network is likely too sparse **")
     return R
->>>>>>> 0657508d
 
 
 def make_random_list(G, n_rand=10):
     '''
-    Return a tuple (a,b) where a is a list of edgeswap 
-    randomisations of G, with length equal to n_rand, 
+    Return a tuple (a,b) where a is a list of edgeswap
+    randomisations of G, with length equal to n_rand,
     and b is a list of the corresponding nodal partitions.
     G should be a graph and n_rand an integer.
     '''
@@ -424,70 +358,6 @@
 
     return G, nodal_dict
 
-<<<<<<< HEAD
-
-def random_graph(G, Q=10):
-    '''
-    Create a random graph that preserves degree distribution
-    by swapping pairs of edges (double edge swap).
-
-    Inputs:
-        G: networkx graph
-        Q: constant that determines how many swaps to conduct
-           for every edge in the graph
-           Default Q =10
-
-    Returns:
-        R: networkx graph
-
-    CAVEAT: If it is not possible in 15 attempts to create a
-    connected random graph then this code will just return the
-    original graph (G). This means that if you come to look at
-    the values that are an output of calculate_global_measures
-    and see that the values are the same for the random graph
-    as for the main graph it is not necessarily the case that
-    the graph is random, it may be that the graph was so low cost
-    (density) that this code couldn't create an appropriate random
-    graph!
-
-    This should only happen for ridiculously low cost graphs that
-    wouldn't make all that much sense to investigate anyway...
-    so if you think carefully it shouldn't be a problem.... I hope!
-    '''
-
-    import networkx as nx
-
-    # Copy the graph
-    R = G.copy()
-
-    # Calculate the number of edges and set a constant
-    # as suggested in the nx documentation
-    E = R.number_of_edges()
-
-    # Start with assuming that the random graph is not connected
-    # (because it might not be after the first permuatation!)
-    connected = False
-    attempt = 0
-
-    # Keep making random graphs until they are connected!
-    while not connected and attempt < 15:
-        # Now swap some edges in order to preserve the degree distribution
-        nx.double_edge_swap(R, Q*E, max_tries=Q*E*10)
-
-        # Check that this graph is connected! If not, start again
-        connected = nx.is_connected(R)
-        if not connected:
-            attempt += 1
-
-    if attempt == 15:
-        print('          ** Attempt aborted - can not randomise graph **')
-        R = G.copy()
-
-    return R
-
-
-=======
->>>>>>> 0657508d
 def calc_modularity(G, nodal_partition):
     '''
     A function that calculates modularity from the best partition
@@ -779,9 +649,9 @@
     The function returns a dictionary of graphs, nodal measures and
     global measures
     '''
-    #==========================================================================
+    # ==========================================================================
     # IMPORTS
-    #==========================================================================
+    # ==========================================================================
     import os
     import networkx as nx
     import numpy as np
